--- conflicted
+++ resolved
@@ -129,14 +129,8 @@
     mut commands: Commands,
     mut previous_len: Local<usize>,
     components: Query<(Entity, &C::SourceComponent), F>,
-<<<<<<< HEAD
-) where
-    F::Fetch: FilterFetch,
-{
-=======
 ) where F::Fetch: FilterFetch {
     let mut values = Vec::with_capacity(*previous_len);
->>>>>>> 6b8b1ef3
     for (entity, component) in components.iter() {
         values.push((entity, (C::extract_component(component),)));
     }
